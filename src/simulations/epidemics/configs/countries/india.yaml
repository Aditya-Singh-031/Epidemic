--- conflicted
+++ resolved
@@ -46,252 +46,240 @@
     human_welfare_resource_cost: 0.1
     cost_per_step: 3
     trickle: 0.1
+  - name: A
+    gdp_cost: 40765
+    health_resource_cost: 0.1
+    human_welfare_resource_cost: 0.1
+    cost_gdp_perstep: 3435
+    trickle: 0.1
+  - name: B
+    gdp_cost: 40
+    health_resource_cost: 0.1
+    human_welfare_resource_cost: 0.1
+    cost_per_step: 3
+    trickle: 0.1
+  - name: C
+    gdp_cost: 40
+    health_resource_cost: 0.1
+    human_welfare_resource_cost: 0.1
+    cost_per_step: 3
+    trickle: 0.1
+  - name: D
+    gdp_cost: 40
+    health_resource_cost: 0.1
+    human_welfare_resource_cost: 0.1
+    cost_per_step: 3
+    trickle: 0.1
+  - name: E
+    gdp_cost: 40
+    health_resource_cost: 0.1
+    human_welfare_resource_cost: 0.1
+    cost_per_step: 3
+    trickle: 0.1
 loci:
-  - name: Maharashtra
-    lat: 19.076
-    lon: 72.8777
-    susceptible: 120000000
-    infected: 100000
-    recovered: 10
-    area: 307713
-    airports:
-<<<<<<< HEAD
-      - name: Chhatrapati_Shivaji
-=======
-      - name: Chhatrapati Airport
->>>>>>> 9ece9f9f
-        hub_tier: 1
-      - name: Pune Airport
-        hub_tier: 2
-      - name: Nagpur Airport
-        hub_tier: 2
-    ports:
-      - name: Mumbai Port
-        hub_tier: 1
-      - name: Jawaharlal Nehru Port
-        hub_tier: 1
-    economic_zones:
-      - name: Mumbai SEZ
-        zone_tier: 1
-      - name: Pune SEZ
-        zone_tier: 2
-      - name: Nagpur SEZ
-        zone_tier: 2
-    tourist_zones:
-      - name: Mumbai Beach
-        zone_tier: 1
-      - name: Pune Hill Station
-        zone_tier: 2
-      - name: Nagpur Wildlife Sanctuary
-        zone_tier: 2
-  - name: Delhi
-    lat: 28.7041
-    lon: 77.1025
-    susceptible: 20000000
-    infected: 10000
-    recovered: 100
-    area: 1484
-    airports:
-      - name: Indira Gandhi Int. Airport
-        hub_tier: 1
-      - name: Safdarjung Airport
-        hub_tier: 2
-<<<<<<< HEAD
-=======
-    ports:
-      - name: 
-        hub_tier: 
-      - name: 
-        hub_tier: 
->>>>>>> 9ece9f9f
-    economic_zones:
-      - name: Delhi SEZ
-        zone_tier: 1
-      - name: Noida SEZ
-        zone_tier: 2
-    tourist_zones:
-      - name: Delhi Historical Sites
-        zone_tier: 1
-      - name: Noida Amusement Park
-        zone_tier: 2
-<<<<<<< HEAD
-    ports:
-=======
->>>>>>> 9ece9f9f
-  - name: Kerala
-    lat: 10.8505
-    lon: 76.2711
-    susceptible: 35000000
-    infected: 1000
-    recovered: 100
-    area: 38863
-    airports:
-      - name: Cochin Int. Airport
-        hub_tier: 1
-      - name: Trivandrum Int. Airport
-        hub_tier: 2
-    ports:
-      - name: Cochin Port
-        hub_tier: 1
-      - name: Vizhinjam Port
-        hub_tier: 2
-    economic_zones:
-      - name: Cochin SEZ
-        zone_tier: 1
-      - name: Trivandrum SEZ
-        zone_tier: 2
-    tourist_zones:
-      - name: Cochin Beach
-        zone_tier: 1
-      - name: Trivandrum Hill Station
-        zone_tier: 2
-  - name: Karnataka
-    lat: 15.3173
-    lon: 75.7139
-    susceptible: 60000000
-    infected: 10000
-    recovered: 100
-    area: 191791
-    airports:
-      - name: Kempegowda Int. Airport
-        hub_tier: 1
-      - name: Mangalore Int. Airport
-        hub_tier: 2
-    ports:
-      - name: New Mangalore Port
-        hub_tier: 1
-      - name: Karwar Port
-        hub_tier: 2
-    economic_zones:
-      - name: Bangalore SEZ
-        zone_tier: 1
-      - name: Mangalore SEZ
-        zone_tier: 2
-    tourist_zones:
-      - name: Bangalore Historical Sites
-        zone_tier: 1
-      - name: Mangalore Beach
-        zone_tier: 2
-  - name: North East
-    lat: 26.2006
-    lon: 92.9376
-    susceptible: 45000000
-    infected: 1000
-    recovered: 100
-    area: 262230
-    airports:
-      - name: Lokpriya Gopinath Bordoloi Int. Airport
-        hub_tier: 1
-      - name: Dimapur Airport
-        hub_tier: 2
-<<<<<<< HEAD
-    ports: 
-=======
-    ports:
-      - name: 
-        hub_tier: 
-      - name: 
-        hub_tier:
->>>>>>> 9ece9f9f
-    economic_zones:
-      - name: Guwahati SEZ
-        zone_tier: 1
-      - name: Dimapur SEZ
-        zone_tier: 2
-    tourist_zones:
-      - name: Guwahati Historical Sites
-        zone_tier: 1
-      - name: Dimapur Wildlife Sanctuary
-        zone_tier: 2
-  - name: West Bengal
-    lat: 22.9868
-    lon: 87.855
-    susceptible: 90000000
-    infected: 10000
-    recovered: 100
-    area: 88752
-    airports:
-      - name: Netaji Subhas Chandra Bose Int. Airport
-        hub_tier: 1
-      - name: Bagdogra Airport
-        hub_tier: 2
-    ports:
-      - name: Kolkata Port
-        hub_tier: 1
-      - name: Haldia Port
-        hub_tier: 2
-    economic_zones:
-      - name: Kolkata SEZ
-        zone_tier: 1
-      - name: Siliguri SEZ
-        zone_tier: 2
-    tourist_zones:
-      - name: Kolkata Historical Sites
-        zone_tier: 1
-      - name: Siliguri Hill Station
-        zone_tier: 2
-  - name: Uttar Pradesh
-    lat: 26.8467
-    lon: 80.9462
-    susceptible: 200000000
-    infected: 10000
-    recovered: 100
-    area: 243290
-    airports:
-      - name: Chaudhary Charan Singh Int. Airport
-        hub_tier: 1
-      - name: Lal Bahadur Shastri Airport
-        hub_tier: 2
-      - name: Jhansi Airport
-        hub_tier: 2
-<<<<<<< HEAD
-    ports: 
-=======
-    ports:
-      - name: 
-        hub_tier: 
-      - name: 
-        hub_tier:
->>>>>>> 9ece9f9f
-    economic_zones:
-      - name: Lucknow SEZ
-        zone_tier: 1
-      - name: Kanpur SEZ
-        zone_tier: 2
-      - name: Jhansi SEZ
-        zone_tier: 2
-    tourist_zones:
-      - name: Lucknow Historical Sites
-        zone_tier: 1
-      - name: Kanpur Zoo
-        zone_tier: 2
-  - name: Bihar
-    lat: 25.0961
-    lon: 85.3131
-    susceptible: 120000000
-    infected: 10000
-    recovered: 100
-    area: 94163
-    airports:
-      - name: Jay Prakash Narayan Int. Airport
-        hub_tier: 1
-      - name: Gaya Airport
-        hub_tier: 2
-    ports: 
-<<<<<<< HEAD
-=======
-      - name: 
-        hub_tier: 
-      - name: 
-        hub_tier:
->>>>>>> 9ece9f9f
-    economic_zones:
-      - name: Patna SEZ
-        zone_tier: 1
-      - name: Gaya SEZ
-        zone_tier: 2
-    tourist_zones:
-      - name: Patna Historical Sites
-        zone_tier: 1
-      - name: Gaya Temple
-        zone_tier: 2+- name: Maharashtra
+  lat: 19.076
+  lon: 72.8777
+  susceptible: 120000000
+  infected: 100000
+  recovered: 10
+  area: 307713
+  airports:
+  - name: Chhatrapati_Shivaji
+    hub_tier: 1
+  - name: Pune Airport
+    hub_tier: 2
+  - name: Nagpur Airport
+    hub_tier: 2
+  ports:
+  - name: Mumbai Port
+    hub_tier: 1
+  - name: Jawaharlal Nehru Port
+    hub_tier: 1
+  economic_zones:
+  - name: Mumbai SEZ
+    zone_tier: 1
+  - name: Pune SEZ
+    zone_tier: 2
+  - name: Nagpur SEZ
+    zone_tier: 2
+  tourist_zones:
+  - name: Mumbai Beach
+    zone_tier: 1
+  - name: Pune Hill Station
+    zone_tier: 2
+  - name: Nagpur Wildlife Sanctuary
+    zone_tier: 2
+- name: Delhi
+  lat: 28.7041
+  lon: 77.1025
+  susceptible: 20000000
+  infected: 10000
+  recovered: 100
+  area: 1484
+  airports:
+  - name: Indira Gandhi Int. Airport
+    hub_tier: 1
+  - name: Safdarjung Airport
+    hub_tier: 2
+  economic_zones:
+  - name: Delhi SEZ
+    zone_tier: 1
+  - name: Noida SEZ
+    zone_tier: 2
+  tourist_zones:
+  - name: Delhi Historical Sites
+    zone_tier: 1
+  - name: Noida Amusement Park
+    zone_tier: 2
+- name: Kerala
+  lat: 10.8505
+  lon: 76.2711
+  susceptible: 35000000
+  infected: 1000
+  recovered: 100
+  area: 38863
+  airports:
+  - name: Cochin Int. Airport
+    hub_tier: 1
+  - name: Trivandrum Int. Airport
+    hub_tier: 2
+  ports:
+  - name: Cochin Port
+    hub_tier: 1
+  - name: Vizhinjam Port
+    hub_tier: 2
+  economic_zones:
+  - name: Cochin SEZ
+    zone_tier: 1
+  - name: Trivandrum SEZ
+    zone_tier: 2
+  tourist_zones:
+  - name: Cochin Beach
+    zone_tier: 1
+  - name: Trivandrum Hill Station
+    zone_tier: 2
+- name: Karnataka
+  lat: 15.3173
+  lon: 75.7139
+  susceptible: 60000000
+  infected: 10000
+  recovered: 100
+  area: 191791
+  airports:
+  - name: Kempegowda Int. Airport
+    hub_tier: 1
+  - name: Mangalore Int. Airport
+    hub_tier: 2
+  ports:
+  - name: New Mangalore Port
+    hub_tier: 1
+  - name: Karwar Port
+    hub_tier: 2
+  economic_zones:
+  - name: Bangalore SEZ
+    zone_tier: 1
+  - name: Mangalore SEZ
+    zone_tier: 2
+  tourist_zones:
+  - name: Bangalore Historical Sites
+    zone_tier: 1
+  - name: Mangalore Beach
+    zone_tier: 2
+- name: North East
+  lat: 26.2006
+  lon: 92.9376
+  susceptible: 45000000
+  infected: 1000
+  recovered: 100
+  area: 262230
+  airports:
+  - name: Lokpriya Gopinath Bordoloi Int. Airport
+    hub_tier: 1
+  - name: Dimapur Airport
+    hub_tier: 2
+  economic_zones:
+  - name: Guwahati SEZ
+    zone_tier: 1
+  - name: Dimapur SEZ
+    zone_tier: 2
+  tourist_zones:
+  - name: Guwahati Historical Sites
+    zone_tier: 1
+  - name: Dimapur Wildlife Sanctuary
+    zone_tier: 2
+- name: West Bengal
+  lat: 22.9868
+  lon: 87.855
+  susceptible: 90000000
+  infected: 10000
+  recovered: 100
+  area: 88752
+  airports:
+  - name: Netaji Subhas Chandra Bose Int. Airport
+    hub_tier: 1
+  - name: Bagdogra Airport
+    hub_tier: 2
+  ports:
+  - name: Kolkata Port
+    hub_tier: 1
+  - name: Haldia Port
+    hub_tier: 2
+  economic_zones:
+  - name: Kolkata SEZ
+    zone_tier: 1
+  - name: Siliguri SEZ
+    zone_tier: 2
+  tourist_zones:
+  - name: Kolkata Historical Sites
+    zone_tier: 1
+  - name: Siliguri Hill Station
+    zone_tier: 2
+- name: Uttar Pradesh
+  lat: 26.8467
+  lon: 80.9462
+  susceptible: 200000000
+  infected: 10000
+  recovered: 100
+  area: 243290
+  airports:
+  - name: Chaudhary Charan Singh Int. Airport
+    hub_tier: 1
+  - name: Lal Bahadur Shastri Airport
+    hub_tier: 2
+  - name: Jhansi Airport
+    hub_tier: 2
+  economic_zones:
+  - name: Lucknow SEZ
+    zone_tier: 1
+  - name: Kanpur SEZ
+    zone_tier: 2
+  - name: Jhansi SEZ
+    zone_tier: 2
+  tourist_zones:
+  - name: Lucknow Historical Sites
+    zone_tier: 1
+  - name: Kanpur Zoo
+    zone_tier: 2
+- name: Bihar
+  lat: 25.0961
+  lon: 85.3131
+  susceptible: 120000000
+  infected: 10000
+  recovered: 100
+  area: 94163 
+  airports:
+  - name: Jay Prakash Narayan Int. Airport
+    hub_tier: 1
+  - name: Gaya Airport
+    hub_tier: 2
+  economic_zones:
+  - name: Patna SEZ
+    zone_tier: 1
+  - name: Gaya SEZ
+    zone_tier: 2
+  tourist_zones:
+  - name: Patna Historical Sites
+    zone_tier: 1
+  - name: Gaya Temple
+    zone_tier: 2